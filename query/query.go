// Copyright 2014 Google Inc. All rights reserved.
//
// Licensed under the Apache License, Version 2.0 (the "License");
// you may not use this file except in compliance with the License.
// You may obtain a copy of the License at
//
//     http://www.apache.org/licenses/LICENSE-2.0
//
// Unless required by applicable law or agreed to in writing, software
// distributed under the License is distributed on an "AS IS" BASIS,
// WITHOUT WARRANTIES OR CONDITIONS OF ANY KIND, either express or implied.
// See the License for the specific language governing permissions and
// limitations under the License.

//go:generate go tool yacc -p parser parser.y
//go:generate go fmt y.go

// Package query provides objects for specifying a query against stenographer.
package query

import (
	"fmt"
	"net"
	"path/filepath"
	"strconv"
	"strings"
	"time"

	"github.com/google/stenographer/base"
	"github.com/google/stenographer/indexfile"
	"github.com/google/stenographer/stats"
	"golang.org/x/net/context"
)

var (
	v                        = base.V // verbose logging
	indexBaseLookupsStarted  = stats.S.Get("index_base_lookups_started")
	indexBaseLookupsFinished = stats.S.Get("index_base_lookups_finished")
	indexBaseLookupNanos     = stats.S.Get("index_base_lookup_nanos")
	indexSetLookupsStarted   = stats.S.Get("index_set_lookups_started")
	indexSetLookupsFinished  = stats.S.Get("index_set_lookups_finished")
	indexSetLookupNanos      = stats.S.Get("index_set_lookup_nanos")
)

// Query encodes the set of packets a requester wants to get from stenographer.
type Query interface {
	// LookupIn finds the set of packet positions for all packets that match the
	// query from an index file.  Users shouldn't call this directly, and should
	// instead pass the query into BlockFile's Lookup() to get back actual
	// packets.
	LookupIn(context.Context, *indexfile.IndexFile) (base.Positions, error)
	// String returns a human readable string for this query.
	String() string
	// base returns whether this is a base query, hitting an indexfile directly,
	// or an intersect/union set operation.
	base() bool
}

func log(q Query, i *indexfile.IndexFile, bp *base.Positions, err *error) func() {
	start := time.Now()
	if q.base() {
		indexBaseLookupsStarted.Increment()
	} else {
		indexSetLookupsStarted.Increment()
	}
	return func() {
		duration := time.Since(start)
		if q.base() {
			indexBaseLookupsFinished.Increment()
			indexBaseLookupNanos.IncrementBy(duration.Nanoseconds())
		} else {
			indexSetLookupsFinished.Increment()
			indexSetLookupNanos.IncrementBy(duration.Nanoseconds())
		}
		v(3, "Query %q in %q took %v, found %d  %v", q, i.Name(), duration, len(*bp), *err)
	}
}

type portQuery uint16

func (q portQuery) LookupIn(ctx context.Context, index *indexfile.IndexFile) (bp base.Positions, err error) {
	defer log(q, index, &bp, &err)()
	return index.PortPositions(ctx, uint16(q))
}
<<<<<<< HEAD
func (q portQuery) String() string { return fmt.Sprintf("port=%d", q) }
func (q portQuery) base() bool     { return true }
=======
func (q portQuery) String() string { return fmt.Sprintf("port %d", q) }
>>>>>>> 76c7d199

type protocolQuery byte

func (q protocolQuery) LookupIn(ctx context.Context, index *indexfile.IndexFile) (bp base.Positions, err error) {
	defer log(q, index, &bp, &err)()
	return index.ProtoPositions(ctx, byte(q))
}
<<<<<<< HEAD
func (q protocolQuery) String() string { return fmt.Sprintf("protocol=%d", q) }
func (q protocolQuery) base() bool     { return true }
=======
func (q protocolQuery) String() string { return fmt.Sprintf("protocol %d", q) }
>>>>>>> 76c7d199

type ipQuery [2]net.IP

func (q ipQuery) LookupIn(ctx context.Context, index *indexfile.IndexFile) (bp base.Positions, err error) {
	defer log(q, index, &bp, &err)()
	return index.IPPositions(ctx, q[0], q[1])
}
<<<<<<< HEAD
func (q ipQuery) String() string { return fmt.Sprintf("ip=%v-%v", q[0], q[1]) }
func (q ipQuery) base() bool     { return true }
=======
func (q ipQuery) String() string { return fmt.Sprintf("host %v-%v", q[0], q[1]) }
>>>>>>> 76c7d199

type unionQuery []Query

func (a unionQuery) LookupIn(ctx context.Context, index *indexfile.IndexFile) (bp base.Positions, err error) {
	defer log(a, index, &bp, &err)()
	var positions base.Positions
	for _, query := range a {
		pos, err := query.LookupIn(ctx, index)
		if err != nil {
			return nil, err
		}
		positions = positions.Union(pos)
	}
	return positions, nil
}
func (q unionQuery) String() string {
	all := make([]string, len(q))
	for i, query := range q {
		all[i] = query.String()
	}
	return "(" + strings.Join(all, " or ") + ")"
}
func (q unionQuery) base() bool { return false }

type intersectQuery []Query

func (a intersectQuery) LookupIn(ctx context.Context, index *indexfile.IndexFile) (bp base.Positions, err error) {
	defer log(a, index, &bp, &err)()
	positions := base.AllPositions
	for _, query := range a {
		pos, err := query.LookupIn(ctx, index)
		if err != nil {
			return nil, err
		}
		positions = positions.Intersect(pos)
	}
	return positions, nil
}
func (q intersectQuery) String() string {
	all := make([]string, len(q))
	for i, query := range q {
		all[i] = query.String()
	}
	return "(" + strings.Join(all, " and ") + ")"
}
func (q intersectQuery) base() bool { return false }

type timeQuery [2]time.Time

func (a timeQuery) LookupIn(ctx context.Context, index *indexfile.IndexFile) (bp base.Positions, err error) {
	defer log(a, index, &bp, &err)()
	last := filepath.Base(index.Name())
	intval, err := strconv.ParseInt(last, 10, 64)
	if err != nil {
		return nil, fmt.Errorf("could not parse basename %q: %v", last, err)
	}
	t := time.Unix(0, intval*1000) // converts micros -> nanos
	// Note, we add a minute when doing 'before' queries and subtract a minute
	// when doing 'after' queries, to make sure we actually get the time
	// specified.
	if !a[0].IsZero() && t.Before(a[0].Add(time.Minute)) {
		v(2, "time query skipping %q", index.Name())
		return base.NoPositions, nil
	}
<<<<<<< HEAD
	v(2, "time query skipping %q", index.Name())
	return base.NoPositions, nil
}
func (a sinceQuery) String() string {
	return fmt.Sprintf("since=%v", time.Time(a))
}
func (q sinceQuery) base() bool { return true }

func singleArgument(arg string) (Query, error) {
	parts := strings.Split(arg, "=")
	if len(parts) != 2 {
		return nil, fmt.Errorf("invalid arg: %q", arg)
	}
	switch parts[0] {
	case "ip":
		ips := strings.Split(parts[1], "-")
		var from, to net.IP
		switch len(ips) {
		case 1:
			from = parseIP(ips[0])
			if from == nil {
				return nil, fmt.Errorf("invalid IP %v", ips[0])
			}
			to = from
		case 2:
			from = parseIP(ips[0])
			if from == nil {
				return nil, fmt.Errorf("invalid IP %v", ips[0])
			}
			to = parseIP(ips[1])
			if to == nil {
				return nil, fmt.Errorf("invalid IP %v", ips[1])
			}
			if len(from) != len(to) {
				return nil, fmt.Errorf("IP type mismatch: %v / %v", from, to)
			}
		default:
			return nil, fmt.Errorf("invalid #IPs: %q", arg)
		}
		return ipQuery{from, to}, nil
	case "port":
		port, err := strconv.Atoi(parts[1])
		if err != nil {
			return nil, fmt.Errorf("invalid port %q: %v", parts[1], err)
		}
		return portQuery(port), nil
	case "protocol":
		proto, err := strconv.Atoi(parts[1])
		if err != nil {
			return nil, fmt.Errorf("invalid proto %q: %v", parts[1], err)
		}
		return protocolQuery(proto), nil
	case "last":
		dur, err := time.ParseDuration(parts[1])
		if err != nil {
			return nil, fmt.Errorf("invalid duration %q: %v", parts[1], err)
		} else if dur%time.Minute != 0 {
			return nil, fmt.Errorf("duration %q has high granularity, we support only 1m granularity", parts[1])
		}
		return sinceQuery(time.Now().Add(-dur)), nil
	default:
		return nil, fmt.Errorf("invalid query argument %q", arg)
=======
	if !a[1].IsZero() && t.After(a[1].Add(-time.Minute)) {
		v(2, "time query skipping %q", index.Name())
		return base.NoPositions, nil
>>>>>>> 76c7d199
	}
	v(2, "time query using %q", index.Name())
	return base.AllPositions, nil
}
func (a timeQuery) String() string {
	if a[0].IsZero() {
		return fmt.Sprintf("before %v", a[1].Format(time.RFC3339))
	}
	return fmt.Sprintf("after %v", a[0].Format(time.RFC3339))
}

// NewQuery parses the given query arg and returns a query object.
// This query can then be passed into a blockfile to get out the set of packets
// which match it.
//
// Currently, we support one simple method of parsing a query, detailed in the
// README.md file.  Returns an error if the query string is invalid.
func NewQuery(query string) (Query, error) {
	return parse(query)
}<|MERGE_RESOLUTION|>--- conflicted
+++ resolved
@@ -82,12 +82,8 @@
 	defer log(q, index, &bp, &err)()
 	return index.PortPositions(ctx, uint16(q))
 }
-<<<<<<< HEAD
-func (q portQuery) String() string { return fmt.Sprintf("port=%d", q) }
+func (q portQuery) String() string { return fmt.Sprintf("port %d", q) }
 func (q portQuery) base() bool     { return true }
-=======
-func (q portQuery) String() string { return fmt.Sprintf("port %d", q) }
->>>>>>> 76c7d199
 
 type protocolQuery byte
 
@@ -95,12 +91,8 @@
 	defer log(q, index, &bp, &err)()
 	return index.ProtoPositions(ctx, byte(q))
 }
-<<<<<<< HEAD
-func (q protocolQuery) String() string { return fmt.Sprintf("protocol=%d", q) }
+func (q protocolQuery) String() string { return fmt.Sprintf("ip proto %d", q) }
 func (q protocolQuery) base() bool     { return true }
-=======
-func (q protocolQuery) String() string { return fmt.Sprintf("protocol %d", q) }
->>>>>>> 76c7d199
 
 type ipQuery [2]net.IP
 
@@ -108,12 +100,8 @@
 	defer log(q, index, &bp, &err)()
 	return index.IPPositions(ctx, q[0], q[1])
 }
-<<<<<<< HEAD
-func (q ipQuery) String() string { return fmt.Sprintf("ip=%v-%v", q[0], q[1]) }
+func (q ipQuery) String() string { return fmt.Sprintf("host %v-%v", q[0], q[1]) }
 func (q ipQuery) base() bool     { return true }
-=======
-func (q ipQuery) String() string { return fmt.Sprintf("host %v-%v", q[0], q[1]) }
->>>>>>> 76c7d199
 
 type unionQuery []Query
 
@@ -178,74 +166,9 @@
 		v(2, "time query skipping %q", index.Name())
 		return base.NoPositions, nil
 	}
-<<<<<<< HEAD
-	v(2, "time query skipping %q", index.Name())
-	return base.NoPositions, nil
-}
-func (a sinceQuery) String() string {
-	return fmt.Sprintf("since=%v", time.Time(a))
-}
-func (q sinceQuery) base() bool { return true }
-
-func singleArgument(arg string) (Query, error) {
-	parts := strings.Split(arg, "=")
-	if len(parts) != 2 {
-		return nil, fmt.Errorf("invalid arg: %q", arg)
-	}
-	switch parts[0] {
-	case "ip":
-		ips := strings.Split(parts[1], "-")
-		var from, to net.IP
-		switch len(ips) {
-		case 1:
-			from = parseIP(ips[0])
-			if from == nil {
-				return nil, fmt.Errorf("invalid IP %v", ips[0])
-			}
-			to = from
-		case 2:
-			from = parseIP(ips[0])
-			if from == nil {
-				return nil, fmt.Errorf("invalid IP %v", ips[0])
-			}
-			to = parseIP(ips[1])
-			if to == nil {
-				return nil, fmt.Errorf("invalid IP %v", ips[1])
-			}
-			if len(from) != len(to) {
-				return nil, fmt.Errorf("IP type mismatch: %v / %v", from, to)
-			}
-		default:
-			return nil, fmt.Errorf("invalid #IPs: %q", arg)
-		}
-		return ipQuery{from, to}, nil
-	case "port":
-		port, err := strconv.Atoi(parts[1])
-		if err != nil {
-			return nil, fmt.Errorf("invalid port %q: %v", parts[1], err)
-		}
-		return portQuery(port), nil
-	case "protocol":
-		proto, err := strconv.Atoi(parts[1])
-		if err != nil {
-			return nil, fmt.Errorf("invalid proto %q: %v", parts[1], err)
-		}
-		return protocolQuery(proto), nil
-	case "last":
-		dur, err := time.ParseDuration(parts[1])
-		if err != nil {
-			return nil, fmt.Errorf("invalid duration %q: %v", parts[1], err)
-		} else if dur%time.Minute != 0 {
-			return nil, fmt.Errorf("duration %q has high granularity, we support only 1m granularity", parts[1])
-		}
-		return sinceQuery(time.Now().Add(-dur)), nil
-	default:
-		return nil, fmt.Errorf("invalid query argument %q", arg)
-=======
 	if !a[1].IsZero() && t.After(a[1].Add(-time.Minute)) {
 		v(2, "time query skipping %q", index.Name())
 		return base.NoPositions, nil
->>>>>>> 76c7d199
 	}
 	v(2, "time query using %q", index.Name())
 	return base.AllPositions, nil
@@ -256,6 +179,7 @@
 	}
 	return fmt.Sprintf("after %v", a[0].Format(time.RFC3339))
 }
+func (a timeQuery) base() bool { return true }
 
 // NewQuery parses the given query arg and returns a query object.
 // This query can then be passed into a blockfile to get out the set of packets
