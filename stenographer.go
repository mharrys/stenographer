// Copyright 2014 Google Inc. All rights reserved.
//
// Licensed under the Apache License, Version 2.0 (the "License");
// you may not use this file except in compliance with the License.
// You may obtain a copy of the License at
//
//     http://www.apache.org/licenses/LICENSE-2.0
//
// Unless required by applicable law or agreed to in writing, software
// distributed under the License is distributed on an "AS IS" BASIS,
// WITHOUT WARRANTIES OR CONDITIONS OF ANY KIND, either express or implied.
// See the License for the specific language governing permissions and
// limitations under the License.

// Binary stenographer reads packets from the given filename based on a set of
// IPs and spits them out via STDOUT as pcap data, which should be able to be
// piped into tcpdump.
package main

import (
	"flag"
	"fmt"
	"io"
	"io/ioutil"
	"log"
	"log/syslog"
	"net/http"
	"os"
	"os/exec"
	"runtime"
	"time"

	"github.com/google/stenographer/base"
	"github.com/google/stenographer/config"
	"github.com/google/stenographer/httplog"
	"github.com/google/stenographer/query"
	"golang.org/x/net/context"

	_ "net/http/pprof" // server debugging info in /debug/pprof/*
)

var (
	configFilename = flag.String(
		"config",
		"/etc/stenographer/config",
		"File location to read configuration from")

	logToSyslog = flag.Bool(
		"syslog", true, "If true, log to syslog.  Otherwise, log to stderr")

	// Verbose logging.
	v = base.V
)

const (
	minStenotypeRuntimeForRestart = time.Minute
	maxFileLastSeenDuration       = time.Minute * 5
	snapLen                       = 65536 // Max packet size we return in pcap files to users.
)

type stenotypeRunner struct {
	cmd  *exec.Cmd
	dir  *config.Directory
	stop chan bool
}

func newStenotypeRunner(cmd *exec.Cmd, dir *config.Directory) *stenotypeRunner {
	sc := &stenotypeRunner{
		cmd:  cmd,
		dir:  dir,
		stop: make(chan bool, 1),
	}
	// Stenotype is initially stopped.
	sc.stop <- true
	return sc
}

// ReadConfig reads in the config specified by the --config flag.
func ReadConfig() *config.Config {
	c, err := config.ReadConfigFile(*configFilename)
	if err != nil {
		log.Fatal(err.Error())
	}
	return c
}

<<<<<<< HEAD
var stenotypeOutput io.Writer = os.Stderr

// runStenotypeOnce runs the stenotype binary a single time, returning any
// errors associated with its running.
func runStenotypeOnce(conf *config.Config, dir *config.Directory) error {
	// Start running stenotype.
	cmd := conf.Stenotype(dir)
	cmd.Stdout = stenotypeOutput
	cmd.Stderr = stenotypeOutput
	if err := cmd.Start(); err != nil {
=======
func PacketsToFile(in *base.PacketChan, out io.Writer) error {
	w := pcapgo.NewWriter(out)
	w.WriteFileHeader(snapLen, layers.LinkTypeEthernet)
	count := 0
	defer in.Discard()
	for p := range in.Receive() {
		if len(p.Data) > snapLen {
			p.Data = p.Data[:snapLen]
		}
		if err := w.WritePacket(p.CaptureInfo, p.Data); err != nil {
			// This can happen if our pipe is broken, and we don't want to blow stack
			// traces all over our users when that happens, so Error/Exit instead of
			// Fatal.
			return fmt.Errorf("error writing packet: %v", err)
		}
		count++
	}
	return in.Err()
}

func (sr *stenotypeRunner) runStaleFileCheck() {
	proc := sr.cmd.Process
	ticker := time.NewTicker(maxFileLastSeenDuration)
	done := make(chan bool)
	defer ticker.Stop()

	go func() {
		sr.cmd.Wait()
		done <- true
	}()

	for {
		select {
		case <-ticker.C:
			v(1, "Checking stenotype for stale files...")
			diff := time.Now().Sub(sr.dir.MinLastFileSeen())
			if diff > maxFileLastSeenDuration {
				if err := proc.Kill(); err != nil {
					log.Fatalf("Failed to kill stenotype,  stale file found: ", err)
				}
				log.Printf("Restarting stenotype due to stale file.  Age: %v", diff)
				sr.stop <- true
			} else {
				log.Printf("Stenotype up to date, last file update %v ago", diff)
			}
		case <-done:
			return
		}
	}
}

func (sr *stenotypeRunner) runStenotypeOnce() error {
	// Start running stenotype.
	sr.cmd.Stdout = os.Stdout
	sr.cmd.Stderr = os.Stderr
	if err := sr.cmd.Start(); err != nil {
>>>>>>> 87c93076
		return fmt.Errorf("cannot start stenotype: %v", err)
	}
	go sr.runStaleFileCheck()
	defer sr.cmd.Process.Signal(os.Interrupt)
	if err := sr.cmd.Wait(); err != nil {
		return fmt.Errorf("stenotype wait failed: %v", err)
	}
	return fmt.Errorf("stenotype stopped")
}

<<<<<<< HEAD
// runStenotype keeps the stenotype binary running, restarting it if necessary
// but trying not to allow crash loops.
func runStenotype(conf *config.Config, dir *config.Directory) {
=======
func (sr *stenotypeRunner) runStenotype() {
>>>>>>> 87c93076
	for {
		start := time.Now()
		log.Printf("Running Stenotype...")
		err := sr.runStenotypeOnce()
		duration := time.Since(start)
		log.Printf("Stenotype stopped after %v: %v", duration, err)
		if duration < minStenotypeRuntimeForRestart {
			log.Fatalf("Stenotype ran for too little time, crashing to avoid stenotype crash loop")
		}
	}
}

func main() {
	flag.Parse()

	// Set up syslog logging
	if *logToSyslog {
		logwriter, err := syslog.New(syslog.LOG_USER|syslog.LOG_INFO, "stenographer")
		if err != nil {
			log.Fatalf("could not set up syslog logging")
		}
		log.SetOutput(logwriter)
		stenotypeOutput = logwriter // for stenotype
	}

	runtime.GOMAXPROCS(runtime.NumCPU() * 2)
	conf := ReadConfig()
	v(1, "Using config:\n%v", conf)
	dir, err := conf.Directory()
	cmd := conf.Stenotype(dir)
	if err != nil {
		log.Fatalf("unable to set up stenographer directory: %v", err)
	}
	defer dir.Close()

<<<<<<< HEAD
	go runStenotype(conf, dir)
	conf.ExportDebugHandlers(http.DefaultServeMux)
	dir.ExportDebugHandlers(http.DefaultServeMux)
	http.HandleFunc("/query", func(w http.ResponseWriter, r *http.Request) {
		w = httplog.New(w, r, true)
		defer log.Print(w)
=======
	sr := newStenotypeRunner(cmd, dir)
	go sr.runStenotype()
	go sr.runStaleFileCheck()

	http.HandleFunc("/", func(w http.ResponseWriter, r *http.Request) {
		start := time.Now()
>>>>>>> 87c93076
		queryBytes, err := ioutil.ReadAll(r.Body)
		if err != nil {
			http.Error(w, "could not read request body", http.StatusBadRequest)
			return
		}
		q, err := query.NewQuery(string(queryBytes))
		if err != nil {
			http.Error(w, "could not parse query", http.StatusBadRequest)
			return
		}
		ctx, cancel := contextFromHTTP(w, r)
		defer cancel()
		packets := dir.Lookup(ctx, q)
		w.Header().Set("Content-Type", "appliation/octet-stream")
		base.PacketsToFile(packets, w)
	})
	log.Fatal(conf.Serve())
}

// contextFromHTTP returns a new context.Content that cancels when the
// underlying http.ResponseWriter closes.
func contextFromHTTP(w http.ResponseWriter, r *http.Request) (context.Context, context.CancelFunc) {
	ctx, cancel := context.WithCancel(context.Background())
	if closer, ok := w.(http.CloseNotifier); ok {
		go func() {
			select {
			case <-closer.CloseNotify():
				log.Printf("Detected closed HTTP connection, canceling query")
				cancel()
			case <-ctx.Done():
			}
		}()
	}
	return ctx, cancel
}<|MERGE_RESOLUTION|>--- conflicted
+++ resolved
@@ -82,38 +82,6 @@
 		log.Fatal(err.Error())
 	}
 	return c
-}
-
-<<<<<<< HEAD
-var stenotypeOutput io.Writer = os.Stderr
-
-// runStenotypeOnce runs the stenotype binary a single time, returning any
-// errors associated with its running.
-func runStenotypeOnce(conf *config.Config, dir *config.Directory) error {
-	// Start running stenotype.
-	cmd := conf.Stenotype(dir)
-	cmd.Stdout = stenotypeOutput
-	cmd.Stderr = stenotypeOutput
-	if err := cmd.Start(); err != nil {
-=======
-func PacketsToFile(in *base.PacketChan, out io.Writer) error {
-	w := pcapgo.NewWriter(out)
-	w.WriteFileHeader(snapLen, layers.LinkTypeEthernet)
-	count := 0
-	defer in.Discard()
-	for p := range in.Receive() {
-		if len(p.Data) > snapLen {
-			p.Data = p.Data[:snapLen]
-		}
-		if err := w.WritePacket(p.CaptureInfo, p.Data); err != nil {
-			// This can happen if our pipe is broken, and we don't want to blow stack
-			// traces all over our users when that happens, so Error/Exit instead of
-			// Fatal.
-			return fmt.Errorf("error writing packet: %v", err)
-		}
-		count++
-	}
-	return in.Err()
 }
 
 func (sr *stenotypeRunner) runStaleFileCheck() {
@@ -147,12 +115,13 @@
 	}
 }
 
+var stenotypeOutput io.Writer = os.Stderr
+
 func (sr *stenotypeRunner) runStenotypeOnce() error {
 	// Start running stenotype.
 	sr.cmd.Stdout = os.Stdout
 	sr.cmd.Stderr = os.Stderr
 	if err := sr.cmd.Start(); err != nil {
->>>>>>> 87c93076
 		return fmt.Errorf("cannot start stenotype: %v", err)
 	}
 	go sr.runStaleFileCheck()
@@ -163,13 +132,9 @@
 	return fmt.Errorf("stenotype stopped")
 }
 
-<<<<<<< HEAD
 // runStenotype keeps the stenotype binary running, restarting it if necessary
 // but trying not to allow crash loops.
-func runStenotype(conf *config.Config, dir *config.Directory) {
-=======
 func (sr *stenotypeRunner) runStenotype() {
->>>>>>> 87c93076
 	for {
 		start := time.Now()
 		log.Printf("Running Stenotype...")
@@ -205,21 +170,17 @@
 	}
 	defer dir.Close()
 
-<<<<<<< HEAD
-	go runStenotype(conf, dir)
+	// Start stenotype with period run check
+	sr := newStenotypeRunner(cmd, dir)
+	go sr.runStenotype()
+	go sr.runStaleFileCheck()
+
+	// HTTP handling
 	conf.ExportDebugHandlers(http.DefaultServeMux)
 	dir.ExportDebugHandlers(http.DefaultServeMux)
 	http.HandleFunc("/query", func(w http.ResponseWriter, r *http.Request) {
 		w = httplog.New(w, r, true)
 		defer log.Print(w)
-=======
-	sr := newStenotypeRunner(cmd, dir)
-	go sr.runStenotype()
-	go sr.runStaleFileCheck()
-
-	http.HandleFunc("/", func(w http.ResponseWriter, r *http.Request) {
-		start := time.Now()
->>>>>>> 87c93076
 		queryBytes, err := ioutil.ReadAll(r.Body)
 		if err != nil {
 			http.Error(w, "could not read request body", http.StatusBadRequest)
