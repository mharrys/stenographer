// Copyright 2014 Google Inc. All rights reserved.
//
// Licensed under the Apache License, Version 2.0 (the "License");
// you may not use this file except in compliance with the License.
// You may obtain a copy of the License at
//
//     http://www.apache.org/licenses/LICENSE-2.0
//
// Unless required by applicable law or agreed to in writing, software
// distributed under the License is distributed on an "AS IS" BASIS,
// WITHOUT WARRANTIES OR CONDITIONS OF ANY KIND, either express or implied.
// See the License for the specific language governing permissions and
// limitations under the License.

#include "index.h"

#include <memory>
#include <string>

#include <netinet/if_ether.h>  // ethhdr
#include <netinet/in.h>        // ntohs(), ntohl()
#include <netinet/tcp.h>       // tcphdr
#include <netinet/udp.h>       // udphdr
#include <netinet/ip.h>        // iphdr
#include <netinet/ip6.h>       // ip6_hdr

#include <leveldb/env.h>
#include <leveldb/slice.h>
#include <leveldb/status.h>
#include <leveldb/table_builder.h>

namespace leveldb {

// Augment leveldb::Slice just slightly, so we can use it inside ordered
// data structures like our in-memory trees.
bool operator<(const leveldb::Slice& a, const leveldb::Slice& b) {
  return a.compare(b) < 0;
}

}  // namespace leveldb

namespace st {

void Index::Process(const Packet& p, int64_t block_offset) {
  packets_++;
  int64_t packet_offset = block_offset + p.offset_in_block;
  const char* start = p.data.data();
  const char* limit = start + p.data.size();
  if (start + sizeof(struct ethhdr) > limit) {
    return;
  }
  auto eth = reinterpret_cast<const struct ethhdr*>(start);
  start += sizeof(struct ethhdr);
  auto type = ntohs(eth->h_proto);
  if (type == ETH_P_8021Q) {
    if (start + 4 > limit) {
      return;
    }
    type = ntohs(*reinterpret_cast<const uint16_t*>(start + 2));
    start += 4;
  }
  uint8_t protocol = 0;
  switch (type) {
    case ETH_P_IP: {
      if (start + sizeof(struct iphdr) > limit) {
        return;
      }
      auto ip4 = reinterpret_cast<const struct iphdr*>(start);
      AddIP(leveldb::Slice(reinterpret_cast<const char*>(&ip4->saddr), 4),
            packet_offset);
      AddIP(leveldb::Slice(reinterpret_cast<const char*>(&ip4->daddr), 4),
            packet_offset);
      size_t len = ip4->ihl;
      len *= 4;
      if (len < 20) return;
      protocol = ip4->protocol;
      start += len;
      break;
    }
    case ETH_P_IPV6: {
      if (start + sizeof(struct ip6_hdr) > limit) {
        return;
      }
      auto ip6 = reinterpret_cast<const struct ip6_hdr*>(start);
      protocol = ip6->ip6_ctlun.ip6_un1.ip6_un1_nxt;
      start += sizeof(struct ip6_hdr);
<<<<<<< HEAD
      AddIP(leveldb::Slice(reinterpret_cast<const char*>(&ip6->ip6_src), 16),
            packet_offset);
      AddIP(leveldb::Slice(reinterpret_cast<const char*>(&ip6->ip6_dst), 16),
            packet_offset);
=======
      src_ip = leveldb::Slice(reinterpret_cast<const char*>(&ip6->ip6_src), 16);
      dst_ip = leveldb::Slice(reinterpret_cast<const char*>(&ip6->ip6_dst), 16);
>>>>>>> 796ec583
      bool ip6extensions = true;
      while (ip6extensions) {
        switch (protocol) {
          case IPPROTO_FRAGMENT: {
            if (start + sizeof(struct ip6_frag) > limit) {
              return;
            }
            auto ip6frag = reinterpret_cast<const struct ip6_frag*>(start);
            if (ntohs(ip6frag->ip6f_offlg) & 0xfff8) {
              // If we're not the first fragment, break out of the loop so we
              // can store the IPs we have but recognize in the protocol switch
              // later on that we don't know what this packet is.
              ip6extensions = false;
              break;
            }
            // otherwise, fall through to treating this like any other
            // extention.
          }
<<<<<<< HEAD
          case IPPROTO_HOPOPTS:
          case IPPROTO_ROUTING:
          case IPPROTO_DSTOPTS:
          case IPPROTO_MH: {
=======
#ifdef IPPROTO_MH
          case IPPROTO_MH:
#endif
          case IPPROTO_HOPOPTS:
          case IPPROTO_ROUTING:
          case IPPROTO_DSTOPTS: {
>>>>>>> 796ec583
            if (start + sizeof(struct ip6_ext) > limit) {
              return;
            }
            auto ip6ext = reinterpret_cast<const struct ip6_ext*>(start);
            protocol = ip6ext->ip6e_nxt;
            start += (ip6ext->ip6e_len + 1) * 8;
            break;
          }
          default:
            ip6extensions = false;
        }
      }
      break;
    }
    default:
      return;
  }
  AddProtocol(protocol, packet_offset);
  switch (protocol) {
    case IPPROTO_TCP: {
      if (start + sizeof(struct tcphdr) > limit) {
        return;
      }
      auto tcp = reinterpret_cast<const struct tcphdr*>(start);
      AddPort(ntohs(tcp->source), packet_offset);
      AddPort(ntohs(tcp->dest), packet_offset);
      break;
    }
    case IPPROTO_UDP: {
      if (start + sizeof(struct udphdr) > limit) {
        return;
      }
      auto udp = reinterpret_cast<const struct udphdr*>(start);
      AddPort(ntohs(udp->source), packet_offset);
      AddPort(ntohs(udp->dest), packet_offset);
      break;
    }
    default:
      return;
  }
}

namespace {

void WriteToIndex(char first, const char* start, int size, int64_t pos,
                  leveldb::TableBuilder* ss) {
  char buf[17];
  CHECK(size <= 16);
  CHECK(pos < int64_t(1) << 32);
  buf[0] = first;
  memcpy(buf + 1, start, size);
  uint32_t pos32 = htonl(pos);
  ss->Add(leveldb::Slice(buf, size + 1),
          leveldb::Slice(reinterpret_cast<const char*>(&pos32), 4));
}

}  // namespace

Error Index::Flush() {
  leveldb::WritableFile* file;
  string filename = HiddenFile(dirname_, micros_);
  auto status = leveldb::Env::Default()->NewWritableFile(filename, &file);
  std::unique_ptr<leveldb::WritableFile> cleaner(file);
  if (!status.ok()) {
    return ERROR("could not open '" + filename + "': " + status.ToString());
  }

  leveldb::Options options;
  options.compression = leveldb::kNoCompression;
  leveldb::TableBuilder index_ss(options, file);
  for (auto iter : proto_) {
    for (auto pos : iter.second) {
      WriteToIndex(1, reinterpret_cast<const char*>(&iter.first), 1, pos,
                   &index_ss);
    }
  }
  for (auto iter : port_) {
    uint16_t port = htons(iter.first);
    for (auto pos : iter.second) {
      WriteToIndex(2, reinterpret_cast<const char*>(&port), 2, pos, &index_ss);
    }
  }
  for (auto iter : ip4_) {
    for (auto pos : iter.second) {
      WriteToIndex(4, iter.first.data(), 4, pos, &index_ss);
    }
  }
  for (auto iter : ip6_) {
    for (auto pos : iter.second) {
      WriteToIndex(6, iter.first.data(), 16, pos, &index_ss);
    }
  }
  auto finished = index_ss.Finish();
  if (!finished.ok()) {
    return ERROR("could not finish writing index table '" + filename + "': " +
                 finished.ToString());
  }
  auto closed = file->Close();
  if (!closed.ok()) {
    return ERROR("could not close index table '" + filename + "': " +
                 closed.ToString());
  }
  string unhidden = UnhiddenFile(dirname_, micros_);
  LOG(INFO) << "Wrote all index files for " << filename << ", moving to "
            << unhidden;
  RETURN_IF_ERROR(Errno(rename(filename.c_str(), unhidden.c_str())), "rename");
  LOG(V1) << "Stored " << packets_ << " with " << ip4_.size() << " IP4 "
          << ip6_.size() << " IP6 " << proto_.size() << " protos "
          << port_.size() << " ports";
  return SUCCESS;
}

void Index::AddIP(leveldb::Slice ip, int64_t pos) {
  CHECK(ip.size() == 4 || ip.size() == 16);
  auto tree = ip.size() == 4 ? &ip4_ : &ip6_;
  auto finder = tree->find(ip);
  if (finder == tree->end()) {
    ip = ip_pieces_.Store(ip);
    (*tree)[ip].push_back(pos);
  } else {
    finder->second.push_back(pos);
  }
}
void Index::AddProtocol(uint8_t proto, int64_t pos) {
  auto finder = proto_.find(proto);
  if (finder == proto_.end()) {
    proto_[proto].push_back(pos);
  } else {
    finder->second.push_back(pos);
  }
}
void Index::AddPort(uint16_t port, int64_t pos) {
  auto finder = port_.find(port);
  if (finder == port_.end()) {
    port_[port].push_back(pos);
  } else {
    finder->second.push_back(pos);
  }
}

}  // namespace st<|MERGE_RESOLUTION|>--- conflicted
+++ resolved
@@ -84,15 +84,10 @@
       auto ip6 = reinterpret_cast<const struct ip6_hdr*>(start);
       protocol = ip6->ip6_ctlun.ip6_un1.ip6_un1_nxt;
       start += sizeof(struct ip6_hdr);
-<<<<<<< HEAD
       AddIP(leveldb::Slice(reinterpret_cast<const char*>(&ip6->ip6_src), 16),
             packet_offset);
       AddIP(leveldb::Slice(reinterpret_cast<const char*>(&ip6->ip6_dst), 16),
             packet_offset);
-=======
-      src_ip = leveldb::Slice(reinterpret_cast<const char*>(&ip6->ip6_src), 16);
-      dst_ip = leveldb::Slice(reinterpret_cast<const char*>(&ip6->ip6_dst), 16);
->>>>>>> 796ec583
       bool ip6extensions = true;
       while (ip6extensions) {
         switch (protocol) {
@@ -111,19 +106,12 @@
             // otherwise, fall through to treating this like any other
             // extention.
           }
-<<<<<<< HEAD
-          case IPPROTO_HOPOPTS:
-          case IPPROTO_ROUTING:
-          case IPPROTO_DSTOPTS:
-          case IPPROTO_MH: {
-=======
 #ifdef IPPROTO_MH
           case IPPROTO_MH:
 #endif
           case IPPROTO_HOPOPTS:
           case IPPROTO_ROUTING:
           case IPPROTO_DSTOPTS: {
->>>>>>> 796ec583
             if (start + sizeof(struct ip6_ext) > limit) {
               return;
             }
